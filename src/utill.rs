--- conflicted
+++ resolved
@@ -38,27 +38,6 @@
     },
     wallet::{SwapCoin, WalletError},
 };
-
-<<<<<<< HEAD
-const INPUT_CHARSET: &str =
-    "0123456789()[],'/*abcdefgh@:$%{}IJKLMNOPQRSTUVWXYZ&+-.;<=>?!^_|~ijklmnopqrstuvwxyzABCDEFGH`#\"\\ ";
-const CHECKSUM_CHARSET: &str = "qpzry9x8gf2tvdw0s3jn54khce6mua7l";
-
-const MASK_LOW_35_BITS: u64 = 0x7ffffffff;
-const SHIFT_FOR_C0: u64 = 35;
-const CHECKSUM_FINAL_XOR_VALUE: u64 = 1;
-=======
-/// Converts a string representation of a network to a `Network` enum variant.
-pub fn str_to_bitcoin_network(net_str: &str) -> Network {
-    match net_str {
-        "main" => Network::Bitcoin,
-        "test" => Network::Testnet,
-        "signet" => Network::Signet,
-        "regtest" => Network::Regtest,
-        _ => panic!("unknown network: {}", net_str),
-    }
-}
->>>>>>> 71f28b94
 
 #[derive(Debug, Clone, Copy, PartialEq, Eq, Hash)]
 pub enum ConnectionType {
