--- conflicted
+++ resolved
@@ -182,7 +182,6 @@
             rpc_port= 4321\n\
             ",
     );
-<<<<<<< HEAD
     let directory_server = DirectoryServer {
         rpc_port: 4321,
         port: 8080,
@@ -193,10 +192,6 @@
         addresses: Arc::new(RwLock::new(HashSet::new())),
     };
     directory_server.update_directory_config(config_path, config_string)
-=======
-
-    Ok(write_default_config(config_path, config_string)?)
->>>>>>> d2b9e130
 }
 
 pub fn start_address_writer_thread(
