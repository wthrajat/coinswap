//! A simple directory-server
//!
//! Handles market-related logic where Makers post their offers. Also provides functions to synchronize
//! maker addresses from directory servers, post maker addresses to directory servers,

use crate::{
    market::rpc::start_rpc_server_thread,
    utill::{
        get_dns_dir, get_tor_addrs, monitor_log_for_completion, parse_field, parse_toml,
        write_default_config, ConnectionType,
    },
};

use std::{
    collections::HashSet,
    fs::{self, File, OpenOptions},
    io::{self, BufRead, BufReader, Write},
    net::{Ipv4Addr, TcpListener, TcpStream},
    path::{Path, PathBuf},
    sync::{Arc, RwLock},
    thread::{self, sleep},
    time::Duration,
};

<<<<<<< HEAD
use crate::market::rpc::start_rpc_server_thread;
use std::path::PathBuf;

use crate::utill::{
    get_dns_dir, get_tor_addrs, monitor_log_for_completion, parse_field, parse_toml, ConnectionType,
};

=======
>>>>>>> b7b7928b
/// Represents errors that can occur during directory server operations.
#[derive(Debug)]
pub enum DirectoryServerError {
    Other(&'static str),
}

/// Directory Configuration,
#[derive(Debug)]
pub struct DirectoryServer {
    pub rpc_port: u16,
    pub port: u16,
    pub socks_port: u16,
    pub connection_type: ConnectionType,
    pub data_dir: PathBuf,
    pub shutdown: RwLock<bool>,
    pub addresses: Arc<RwLock<HashSet<String>>>,
}

impl Default for DirectoryServer {
    fn default() -> Self {
        Self {
            rpc_port: 4321,
            port: 8080,
            socks_port: 19060,
            connection_type: ConnectionType::TOR,
            data_dir: get_dns_dir(),
            shutdown: RwLock::new(false),
            addresses: Arc::new(RwLock::new(HashSet::new())),
        }
    }
}

impl DirectoryServer {
    /// Constructs a [DirectoryConfig] from a specified data directory. Or create default configs and load them.
    ///
    /// The directory.toml file should exist at the provided data-dir location.
    /// Or else, a new default-config will be loaded and created at given data-dir location.
    /// If no data-dir is provided, a default config will be created at default data-dir location.
    ///
    /// For reference of default config checkout `./directory.toml` in repo folder.
    ///
    /// Default data-dir for linux: `~/.coinswap/`
    /// Default config locations: `~/.coinswap/dns/config.toml`.
    pub fn new(
        data_dir: Option<PathBuf>,
        connection_type: Option<ConnectionType>,
    ) -> io::Result<Self> {
        let default_config = Self::default();

        let data_dir = data_dir.unwrap_or(get_dns_dir());
        let config_path = data_dir.join("config.toml");

        // This will create parent directories if they don't exist
        if !config_path.exists() {
            write_default_directory_config(&config_path)?;
            log::warn!(
                "Directory config file not found, creating default config file at path: {}",
                config_path.display()
            );
        }

        let section = parse_toml(&config_path)?;
        log::info!(
            "Successfully loaded config file from : {}",
            config_path.display()
        );

        let directory_config_section = section.get("maker_config").cloned().unwrap_or_default();

        let connection_type_value = connection_type.unwrap_or(ConnectionType::TOR);

        let addresses = Arc::new(RwLock::new(HashSet::new()));
        let address_file = data_dir.join("addresses.dat");
        if let Ok(file) = File::open(&address_file) {
            let reader = BufReader::new(file);
            for address in reader.lines().map_while(Result::ok) {
                addresses.write().unwrap().insert(address);
            }
        }

        Ok(DirectoryServer {
            rpc_port: 4321,
            port: parse_field(directory_config_section.get("port"), default_config.port)
                .unwrap_or(default_config.port),
            socks_port: parse_field(
                directory_config_section.get("socks_port"),
                default_config.socks_port,
            )
            .unwrap_or(default_config.socks_port),
            data_dir,
            shutdown: RwLock::new(false),
            connection_type: parse_field(
                directory_config_section.get("connection_type"),
                connection_type_value,
            )
            .unwrap_or(connection_type_value),
            addresses,
        })
    }
    pub fn update_directory_config(
        &self,
        path: &PathBuf,
        toml_data: String,
    ) -> std::io::Result<()> {
        if let Some(parent) = path.parent() {
            fs::create_dir_all(parent)?;
        }
        let mut file = std::fs::File::create(path)?;
        file.write_all(toml_data.as_bytes())?;
        file.flush()?;
        Ok(())
    }

    pub fn shutdown(&self) -> Result<(), DirectoryServerError> {
        let mut flag = self
            .shutdown
            .write()
            .map_err(|_| DirectoryServerError::Other("Rwlock write error!"))?;
        *flag = true;
        Ok(())
    }
}

fn write_default_directory_config(config_path: &PathBuf) -> std::io::Result<()> {
    let config_string = String::from(
        "\
            [directory_config]\n\
            port = 8080\n\
            socks_port = 19060\n\
            connection_type = tor\n\
            rpc_port= 4321\n\
            ",
    );
    let directory_server = DirectoryServer {
        rpc_port: 4321,
        port: 8080,
        socks_port: 19060,
        connection_type: ConnectionType::TOR,
        data_dir: PathBuf::new(),
        shutdown: RwLock::new(false),
    };
    directory_server.update_directory_config(config_path, config_string)
}
pub fn start_address_writer_thread(directory: Arc<DirectoryServer>) {
    let address_file = directory.data_dir.join("addresses.dat");

    let interval = if cfg!(feature = "integration-test") {
        60 // 1 minute for tests
    } else {
        600 // 10 minutes for production
    };
    loop {
        sleep(Duration::from_secs(interval));

        if let Err(e) = write_addresses_to_file(&directory, &address_file) {
            log::error!("Error writing addresses: {:?}", e);
        }
    }
}

pub fn write_addresses_to_file(
    directory: &Arc<DirectoryServer>,
    address_file: &Path,
) -> Result<(), DirectoryServerError> {
    let file_content = directory
        .addresses
        .read()
        .unwrap()
        .iter()
        .map(|addr| format!("{}\n", addr))
        .collect::<Vec<String>>()
        .join("");

    let mut file = OpenOptions::new()
        .write(true)
        .create(true)
        .truncate(true)
        .open(
            address_file
                .to_str()
                .ok_or(DirectoryServerError::Other("Invalid address file path"))?,
        )
        .unwrap();

    file.write_all(file_content.as_bytes()).unwrap();
    file.flush().unwrap();
    Ok(())
}
pub fn start_directory_server(directory: Arc<DirectoryServer>) -> Result<(), DirectoryServerError> {
    let mut tor_handle = None;

    match directory.connection_type {
        ConnectionType::CLEARNET => {}
        ConnectionType::TOR => {
            if cfg!(feature = "tor") {
                let tor_log_dir = "/tmp/tor-rust-directory/log".to_string();
                if Path::new(tor_log_dir.as_str()).exists() {
                    match fs::remove_file(Path::new(tor_log_dir.clone().as_str())) {
                        Ok(_) => log::info!("Previous directory log file deleted successfully"),
                        Err(_) => log::error!("Error deleting directory log file"),
                    }
                }

                let socks_port = directory.socks_port;
                let tor_port = directory.port;
                tor_handle = Some(crate::tor::spawn_tor(
                    socks_port,
                    tor_port,
                    "/tmp/tor-rust-directory".to_string(),
                ));

                sleep(Duration::from_secs(10));

                if let Err(e) = monitor_log_for_completion(&PathBuf::from(tor_log_dir), "100%") {
                    log::error!("Error monitoring Directory log file: {}", e);
                }

                log::info!("Directory tor is instantiated");

                let onion_addr = get_tor_addrs(&PathBuf::from("/tmp/tor-rust-directory"));

                log::info!(
                    "Directory Server is listening at {}:{}",
                    onion_addr,
                    tor_port
                );
            }
        }
    }

    let directory_server_arc = directory.clone();
    let rpc_thread = thread::spawn(|| {
        start_rpc_server_thread(directory_server_arc);
    });

    let address_file = directory.data_dir.join("addresses.dat");
    let directory_clone = directory.clone();
    let address_writer_thread = thread::spawn(move || {
        start_address_writer_thread(directory_clone);
    });

    let listener = TcpListener::bind((Ipv4Addr::LOCALHOST, directory.port)).unwrap();

    while !*directory.shutdown.read().unwrap() {
        match listener.accept() {
            Ok((mut stream, addrs)) => {
                log::debug!("Incoming connection from : {}", addrs);
                stream
                    .set_read_timeout(Some(Duration::from_secs(20)))
                    .unwrap();
                stream
                    .set_write_timeout(Some(Duration::from_secs(20)))
                    .unwrap();
                if let Err(e) = handle_client(&mut stream, &directory) {
                    log::error!("Error handling client request: {:?}", e);
                }
            }

            // If no connection received, check for shutdown or save addresses to disk
            Err(e) => {
                log::error!("Error accepting incoming connection: {:?}", e);
            }
        }

        sleep(Duration::from_secs(3));
    }

    log::info!("Shutdown signal received. Stopping directory server.");
    rpc_thread
        .join()
        .map_err(|_| DirectoryServerError::Other("Failed to join RPC thread"))?;
    address_writer_thread
        .join()
        .map_err(|_| DirectoryServerError::Other("Failed to join address writer"))?;
    if let Some(handle) = tor_handle {
        crate::tor::kill_tor_handles(handle);
        log::info!("Directory server and Tor instance terminated successfully");
    }

    write_addresses_to_file(&directory, &address_file)?;

    Ok(())
}

// The stream should have read and write timeout set.
// TODO: Use serde encoded data instead of string.
fn handle_client(
    stream: &mut TcpStream,
    directory: &Arc<DirectoryServer>,
) -> Result<(), DirectoryServerError> {
    let reader_stream = stream.try_clone().unwrap();
    let mut reader = BufReader::new(reader_stream);
    let mut request_line = String::new();

    reader.read_line(&mut request_line).unwrap();
    if request_line.starts_with("POST") {
        let addr: String = request_line.replace("POST ", "").trim().to_string();
        directory.addresses.write().unwrap().insert(addr.clone());
        log::info!("Got new maker address: {}", addr);
    } else if request_line.starts_with("GET") {
        log::info!("Taker pinged the directory server");
        let response = directory
            .addresses
            .read()
            .unwrap()
            .iter()
            .fold(String::new(), |acc, addr| acc + addr + "\n");
        stream.write_all(response.as_bytes()).unwrap();
        stream.flush().unwrap();
    }
    Ok(())
}
#[cfg(test)]
mod tests {
    use super::*;
    use bitcoind::tempfile::TempDir;

    fn create_temp_config(contents: &str, temp_dir: &TempDir) -> PathBuf {
        let config_path = temp_dir.path().join("config.toml");
        fs::write(&config_path, contents).unwrap();
        config_path
    }

    #[test]
    fn test_valid_config() {
        let temp_dir = TempDir::new().unwrap();
        let contents = r#"
            [directory_config]
            port = 8080
            socks_port = 19060
        "#;
        create_temp_config(contents, &temp_dir);
        let config = DirectoryServer::new(Some(temp_dir.path().to_path_buf()), None).unwrap();
        let default_config = DirectoryServer::default();

        assert_eq!(config.port, default_config.port);
        assert_eq!(config.socks_port, default_config.socks_port);

        temp_dir.close().unwrap();
    }

    #[test]
    fn test_missing_fields() {
        let temp_dir = TempDir::new().unwrap();
        let contents = r#"
            [directory_config]
            port = 8080
        "#;
        create_temp_config(contents, &temp_dir);
        let config = DirectoryServer::new(Some(temp_dir.path().to_path_buf()), None).unwrap();

        assert_eq!(config.port, 8080);
        assert_eq!(config.socks_port, DirectoryServer::default().socks_port);

        temp_dir.close().unwrap();
    }

    #[test]
    fn test_incorrect_data_type() {
        let temp_dir = TempDir::new().unwrap();
        let contents = r#"
            [directory_config]
            port = "not_a_number"
        "#;
        create_temp_config(contents, &temp_dir);
        let config = DirectoryServer::new(Some(temp_dir.path().to_path_buf()), None).unwrap();
        let default_config = DirectoryServer::default();

        assert_eq!(config.port, default_config.port);
        assert_eq!(config.socks_port, default_config.socks_port);

        temp_dir.close().unwrap();
    }

    #[test]
    fn test_missing_file() {
        let temp_dir = TempDir::new().unwrap();
        let config = DirectoryServer::new(Some(temp_dir.path().to_path_buf()), None).unwrap();
        let default_config = DirectoryServer::default();

        assert_eq!(config.port, default_config.port);
        assert_eq!(config.socks_port, default_config.socks_port);

        temp_dir.close().unwrap();
    }
}<|MERGE_RESOLUTION|>--- conflicted
+++ resolved
@@ -7,7 +7,7 @@
     market::rpc::start_rpc_server_thread,
     utill::{
         get_dns_dir, get_tor_addrs, monitor_log_for_completion, parse_field, parse_toml,
-        write_default_config, ConnectionType,
+        ConnectionType,
     },
 };
 
@@ -22,16 +22,6 @@
     time::Duration,
 };
 
-<<<<<<< HEAD
-use crate::market::rpc::start_rpc_server_thread;
-use std::path::PathBuf;
-
-use crate::utill::{
-    get_dns_dir, get_tor_addrs, monitor_log_for_completion, parse_field, parse_toml, ConnectionType,
-};
-
-=======
->>>>>>> b7b7928b
 /// Represents errors that can occur during directory server operations.
 #[derive(Debug)]
 pub enum DirectoryServerError {
